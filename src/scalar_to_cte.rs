#![allow(unused_imports)]
/*───────────────────────────────────────────────────────────────────────────────
  Scalar-subquery-to-CTE re-writer
  ──────────────────────────────────────────────────────────────────────────────

  WHY WE BUILT IT
  ═══════════════
  DataFusion’s logical plan *hates* correlated scalar sub-queries:
    • they prevent predicate push-down and join re-ordering,
    • they’re rewritten into a naïve “pull up every row, evaluate per row”
      execution which is disastrously slow on large tables.

  Turning…

      SELECT …,
             (SELECT max(b)
              FROM   t2
              WHERE  t2.id = t1.id)      -- correlated scalar
      FROM t1

  …into…

      WITH __cte1 AS (
          SELECT max(b), t2.id           -- key(s) & scalar value
          FROM   t2
          GROUP BY t2.id
      )
      SELECT …,
             __cte1.col                  -- scalar becomes simple column ref
      FROM t1
      LEFT JOIN __cte1 ON t1.id = __cte1.id

  removes the correlation barrier: the optimiser sees only joins + a WITH
  block, all of which it already handles well.

  PARKING-LOT – IDEAS / TODOS
  ═══════════════════════════
    1. EXISTS / NOT EXISTS   ─ rewrite into semi-/anti-joins.
    2. UNION / INTERSECT     ─ support set-ops inside the scalar sub-query.
    3. Complex projections   ─ sub-queries embedded in wider expressions.
    4. General “outer-only” predicates (t1.x > 10, t1.flag = 1, …).
    5. Multiple scalars in one expression (cte1.col + cte2.col).
    6. Stable synthetic alias numbering across nested rewrites.
    7. Avoid name clashes if inner query already exposes a `col` column.
    8. Cache helper template parses for speed.
    9. Pretty printer for the resulting SQL (line breaks, indent).
   10. Deep-nesting unit tests (scalar within scalar within …).

  ─────────────────────────────────────────────────────────────────────────────*/

use sqlparser::ast::*;
use sqlparser::dialect::GenericDialect;
use sqlparser::parser::Parser;
use sqlparser::ast::ObjectNamePart;

use datafusion::error::{DataFusionError, Result};
use std::collections::HashSet;
use sqlparser::ast::GroupByExpr;

#[derive(Debug, Clone, PartialEq, Eq)]
pub struct RewriteOutcome {
    pub sql:       String,
    pub converted: usize,
}

pub fn rewrite(sql: &str) -> Result<RewriteOutcome> {
    let mut stmt = parse_sql(sql)?;

    // ------------------------------------------------------------------
    // run the *mutating* rewriter
    // ------------------------------------------------------------------
    let mut rewriter = rewriter::ScalarToCte::new();
    rewriter.visit_statement_mut(&mut stmt);
    let converted = rewriter.converted;

    // Serialise back to SQL
    let sql_rewritten = stmt.to_string();

    Ok(RewriteOutcome {
        sql: sql_rewritten,
        converted,
    })
}

pub fn rewrite_subquery_as_cte(sql: &str) -> String {
    let out = rewrite(sql);
    out.unwrap().sql
}

fn parse_sql(sql: &str) -> Result<Statement> {
    let dialect = GenericDialect {};
    let mut statements = Parser::parse_sql(&dialect, sql)
        .map_err(|e| DataFusionError::Plan(format!("SQL parse error: {e}")))?;
    statements
        .pop()
        .ok_or_else(|| DataFusionError::Plan("Empty SQL string".into()))
}

/////////////////////////////////////////////////////////////////
/// Phase-1 visitor
/////////////////////////////////////////////////////////////////
mod visitor {
    use super::*;

    /// Read-only walker that records every scalar sub-query appearing
    /// *directly* inside the projection list.
    #[derive(Default, Debug)]
    pub struct ScalarFinder {
        pub scalars: Vec<Expr>,
    }

    impl ScalarFinder {
        pub fn find(stmt: &Statement) -> Self {
            let mut this = Self::default();
            this.visit_statement(stmt);
            this
        }

        /* ─────── recursive helpers ─────── */

        fn visit_statement(&mut self, stmt: &Statement) {
            if let Statement::Query(q) = stmt {
                self.visit_query(q);
            }
        }

        fn visit_query(&mut self, query: &Box<Query>) {
            if let SetExpr::Select(select) = query.body.as_ref() {
                self.visit_select(select);
            }
            // UNION / INTERSECT 👉 ignored for now
        }

        fn visit_select(&mut self, select: &Select) {
            for item in &select.projection {
                match item {
                    //  SELECT (subq)               …
                    SelectItem::UnnamedExpr(expr)
                    //  SELECT (subq) AS alias      …
                    | SelectItem::ExprWithAlias { expr, .. } => {
                        self.visit_expr(expr)
                    }
                    _ => {} // Column*, Qualified*, Wildcard, etc.
                }
            }
        }

        fn visit_expr(&mut self, expr: &Expr) {
            match expr {
                Expr::Subquery(_) => self.scalars.push(expr.clone()),
                Expr::Exists { .. } => self.scalars.push(expr.clone()), 

                Expr::Function(func) => {
                    if let FunctionArguments::List(list) = &func.args {
                        for arg in &list.args {
                            match arg {
                                // unnamed argument
                                FunctionArg::Unnamed(FunctionArgExpr::Expr(expr_box))
                                // named argument ( …, name := <expr> )
                                | FunctionArg::Named {
                                    arg: FunctionArgExpr::Expr(expr_box),
                                    ..
                                } => {
                                    // `expr_box` is `&Box<Expr>` — just pass it
                                    self.visit_expr(expr_box);
                                }
                                _ => {}
                            }
                        }
                    }
                }
                

                // Binary
                Expr::BinaryOp { left, right, .. } => {
                    self.visit_expr(left);
                    self.visit_expr(right);
                }

                // Nested
                Expr::Nested(e) => self.visit_expr(e),


                Expr::Case {
                    operand,
                    conditions,
                    else_result,
                } => {
                    if let Some(op) = operand {
                        self.visit_expr(op);
                    }
                
                    // walk WHEN … THEN … pairs
                    for CaseWhen { condition, result } in conditions {
                        self.visit_expr(condition);
                        self.visit_expr(result);
                    }
                
                    if let Some(er) = else_result {
                        self.visit_expr(er);
                    }
                }
                
                // CAST (only one variant in this sqlparser version)
                Expr::Cast { expr, .. } => self.visit_expr(expr),

                // Unary
                Expr::UnaryOp { expr, .. } => self.visit_expr(expr),

                // everything else – literals / idents etc.
                _ => {}
            }
        }
    }
}

////////////////////////////////////////////////////////////////
/// Mutating rewriter  – Phase-3 skeleton
////////////////////////////////////////////////////////////////
mod rewriter {
    use super::*;

    #[derive(Debug)]
    struct PendingRewrite<'a> {
        expr_slot : &'a mut Expr,   
        info      : CorrelatedInfo, 
    }

    #[derive(Debug)]
    struct CorrelatedInfo {
        cte_ident    : Ident,
        subquery     : Box<Query>,
        on_pairs     : Vec<CorrPred>,  // t1.id = t2.id ...
        outer_only   : Vec<Expr>,      // t1.flag, t1.x > 10, …
        orig_alias   : Option<Ident>,
        outer_aliases: Vec<Ident>,
    }

    // ------------------------------------------------------------
    // ★ Correlation discovery utilities
    // ------------------------------------------------------------


    /// walk the expression and return *all* column paths it contains
    fn collect_paths(e: &Expr, out: &mut Vec<Vec<Ident>>) {
        match e {
            Expr::CompoundIdentifier(p) => out.push(p.clone()),
            Expr::BinaryOp { left, right, .. } => {
                collect_paths(left, out);
                collect_paths(right, out);
            }
            Expr::UnaryOp { expr, .. }
            | Expr::Nested(expr) => collect_paths(expr, out),

            Expr::Cast { expr, .. } => collect_paths(expr, out),
            Expr::Case {
                operand,
                conditions,
                else_result,
            } => {
                if let Some(op) = operand {
                    collect_paths(op, out);
                }
                for CaseWhen { condition, result } in conditions {
                    collect_paths(condition, out);
                    collect_paths(result, out);
                }
                if let Some(er) = else_result {
                    collect_paths(er, out);
                }
            }
            _ => {}
        }
    }

    /// does this conjunct refer **only** to the outer alias?
    fn is_outer_only(e: &Expr, outer: &Ident) -> bool {
        let mut paths = vec![];
        collect_paths(e, &mut paths);

        // at least one reference to the outer alias …
        if !paths.iter().any(|p| p.first() == Some(outer)) {
            return false;
        }
        // … and *no* reference to any other alias
        paths
            .iter()
            .all(|p| p.first() == Some(outer))
    }


    /// `t1.id = t2.id`  →  `(outer=id, inner=id)`
    #[derive(Debug, Clone)]
    struct EqPair {
        outer: Vec<Ident>,
        inner: Vec<Ident>,
    }

    /// One correlated comparison: `t1.x <> t2.y`
    #[derive(Debug, Clone, PartialEq, Eq)]
    struct CorrPred {
        outer: Vec<Ident>,
        inner: Vec<Ident>,
        op   : BinaryOperator,        // =  <>  <  <=  >  >=
        is_any : bool,            // true  ↔  came from  oid = ANY(arr)
    }

    /// walk a boolean expression and collect `outer = inner` pairs
    fn collect_corr_preds(e: &Expr, outer_alias: &Ident, out: &mut Vec<CorrPred>) {

        if let Expr::AnyOp {
            left,
            compare_op: BinaryOperator::Eq,
            right,
            ..
        } = e
        {
            let l = as_path(left);
            let r = as_path(right);
    
            match (l.first(), r.first()) {
                //  oid  = ANY(pol.polroles)
                (Some(a), Some(b)) if b == outer_alias && a != outer_alias => {
                    let cand = CorrPred {
                        outer: r,
                        inner: l,
                        op:    BinaryOperator::Eq,   // keep the operator
                        is_any: true
                    };
                    if !out.contains(&cand) {
                        out.push(cand);
                    }
                }
                //  ANY(pol.xxx) = oid   (unlikely, but symmetrical)
                (Some(a), Some(b)) if a == outer_alias && b != outer_alias => {
                    let cand = CorrPred {
                        outer: l,
                        inner: r,
                        op:    BinaryOperator::Eq,
                        is_any: true
                    };
                    if !out.contains(&cand) {
                        out.push(cand);
                    }
                }
                _ => {}
            }
            return;     // already handled – don’t fall through
        }

        match e {
            Expr::BinaryOp { op: BinaryOperator::And, left, right } => {
                collect_corr_preds(left,  outer_alias, out);
                collect_corr_preds(right, outer_alias, out);
            }

            Expr::BinaryOp { op, left, right }
                if matches!(op,
                    BinaryOperator::Eq
                  | BinaryOperator::NotEq
                  | BinaryOperator::Lt
                  | BinaryOperator::LtEq
                  | BinaryOperator::Gt
                  | BinaryOperator::GtEq) =>
            {
                let (l, r) = (as_path(left), as_path(right));
                match (l.first(), r.first()) {
                    (Some(a), Some(b)) if a == outer_alias && b != outer_alias => {
                        let cand = CorrPred { outer: l, inner: r, op: op.clone(), is_any: false };
                        if !out.contains(&cand) {
                            out.push(cand);
                        }
                    }
                    (Some(a), Some(b)) if b == outer_alias && a != outer_alias => {
                            let cand = CorrPred { outer: r, inner: l, op: op.clone(), is_any: false };
                            if !out.contains(&cand) {
                                out.push(cand);
                            }
                    }
                    _ => {}
                }
            }
            _ => {}
        }
    }

    /// helper – CompoundIdentifier to Vec<Ident>, otherwise []
    fn as_path(e: &Expr) -> Vec<Ident> {
        match e {
            Expr::CompoundIdentifier(p) => p.clone(),
            // make "id" look like ["id"]  (needed for  id = ANY(t.arr) )
            Expr::Identifier(id)        => vec![id.clone()],
            _ => vec![],
        }
    }
    
    /// flatten `a AND b AND c` → `[a, b, c]`
    fn split_and(e: &Expr) -> Vec<Expr> {
        match e {
            Expr::BinaryOp {
                op: BinaryOperator::And,
                left,
                right,
            } => {
                let mut v = split_and(left);
                v.extend(split_and(right));
                v
            }
            other => vec![other.clone()],
        }
    }

    /// rebuild AND-chain; returns `None` if `parts` is empty
    fn build_and(mut parts: Vec<Expr>) -> Option<Expr> {
        match parts.len() {
            0 => None,
            1 => Some(parts.pop().unwrap()),
            _ => {
                let right = parts.pop().unwrap();
                let left  = build_and(parts).unwrap();
                Some(Expr::BinaryOp {
                    left : Box::new(left),
                    op   : BinaryOperator::And,
                    right: Box::new(right),
                })
            }
        }
    }

    /// does this boolean expression represent *exactly* the same
    /// correlated predicate that we lifted into `pairs`?
    fn is_same_pred(e: &Expr, p: &CorrPred) -> bool {
        if let Expr::BinaryOp { op, left, right } = e {
            if op == &p.op {
                return  (as_path(left)  == p.outer && as_path(right) == p.inner)
                    || (as_path(right) == p.outer && as_path(left)  == p.inner);
            }
        }

        if let Expr::AnyOp {
            left,
            compare_op: BinaryOperator::Eq,
            right,
            ..
        } = e
        {
            return p.is_any
            && (
                (as_path(left)  == p.inner && as_path(right) == p.outer)
             || (as_path(right) == p.inner && as_path(left)  == p.outer)
            );
        }
    
        
        false
    }


    #[derive(Default)]
    pub(super) struct ScalarToCte {
        pub converted : usize,
        cte_counter   : usize,
    }

    impl ScalarToCte {
        pub fn new() -> Self { Self::default() }


        /// walk an expression tree, returning:
        ///   * `has_aggr` – did we see any aggregate function?
        ///   * `cols`     – top-level column references *outside* aggregates
        fn scan_expr(e: &Expr,
                    inside_aggr: bool,
                    has_aggr: &mut bool,
                    cols: &mut Vec<Expr>) {

            match e {
                Expr::Function(f) => {
                    // ── take the unqualified function name (last identifier) ─────────
                    let base_name = f          // ObjectName
                        .name
                        .0
                        .last()
                        .and_then(|p| p.as_ident())   // returns &Ident
                        .map(|ident| ident.value.to_lowercase())
                        .unwrap_or_default();
                
                    // is this an aggregate we need to regard specially?
                    let is_aggr = ["count", "sum", "avg", "min", "max", "pg_get_array", "array_agg", "array"]
                        .contains(&base_name.as_str());
                
                    if is_aggr {
                        *has_aggr = true;
                    }
                
                    // recurse into the argument expressions
                    if let FunctionArguments::List(list) = &f.args {
                        for arg in &list.args {
                            if let FunctionArg::Unnamed(FunctionArgExpr::Expr(bx)) = arg {
                                let new_inside = inside_aggr || is_aggr; 
                                Self::scan_expr(bx, new_inside, has_aggr, cols);
                            }
                        }
                    }
                }
                Expr::CompoundIdentifier(_) | Expr::Identifier(_) if !inside_aggr => {
                    cols.push(e.clone());               // plain column
                }
                // recurse through the usual suspects …
                Expr::BinaryOp { left, right, .. } => {
                    Self::scan_expr(left,  inside_aggr, has_aggr, cols);
                    Self::scan_expr(right, inside_aggr, has_aggr, cols);
                }
                Expr::Nested(inner)
                | Expr::UnaryOp { expr: inner, .. }
                | Expr::Cast { expr: inner, .. } => {
                    Self::scan_expr(inner, inside_aggr, has_aggr, cols);
                }
                Expr::Case { operand, conditions, else_result, .. } => {
                    if let Some(op) = operand {
                        Self::scan_expr(op, inside_aggr, has_aggr, cols);
                    }
                    for CaseWhen { condition, result } in conditions {
                        Self::scan_expr(condition, inside_aggr, has_aggr, cols);
                        Self::scan_expr(result,    inside_aggr, has_aggr, cols);
                    }
                    if let Some(er) = else_result {
                        Self::scan_expr(er, inside_aggr, has_aggr, cols);
                    }
                }
                _ => {}
            }
        }


        fn has_user_group_by(g: &GroupByExpr) -> bool {
            match g {
                GroupByExpr::All(_)                       => true,          //  GROUP BY ALL
                GroupByExpr::Expressions(exprs, _) if !exprs.is_empty() => true,
                _                                         => false,
            }
        }

        fn inject_group_by(&self, sel: &mut Select) {
            // bail if user already has a GROUP BY
            if Self::has_user_group_by(&sel.group_by) {
                return;
            }
            
            let mut has_aggr  = false;        // saw COUNT/SUM/…
            let mut cols      = Vec::<Expr>::new();
            let mut total_proj= 0_usize;      // how many projection items?
        
            for item in &sel.projection {
                if let SelectItem::UnnamedExpr(e)
                    | SelectItem::ExprWithAlias { expr: e, .. } = item
                {
                    total_proj += 1;
                    Self::scan_expr(e, false, &mut has_aggr, &mut cols);
                }
            }  
        
            // do we mix “plain columns” with “anything else”?
            let mix_plain_and_other = !cols.is_empty() && cols.len() < total_proj;
        
            if has_aggr || mix_plain_and_other {
                // deduplicate column list
                let mut seen = HashSet::new();
                let exprs: Vec<Expr> =
                    cols.into_iter().filter(|c| seen.insert(c.clone())).collect();
        
                sel.group_by = GroupByExpr::Expressions(exprs, Vec::new());
            }
        }

        /* ---------- helpers ---------- */
        // ────────────────────────────────────────────────────────────────
        // Recursively rewrite every Expr in-place and lift scalar
        // sub-queries to CTEs.
        // ────────────────────────────────────────────────────────────────
        fn rewrite_expr(
            &mut self,
            expr: &mut Expr,
            outer_aliases: &[Ident],
            w: &mut Option<With>,
            sel: &mut Select,
        ) {
            match expr {
                // ───────────── scalar sub-query → CTE ─────────────
                Expr::Subquery(_) => {
                    let fake = SelectItem::UnnamedExpr(expr.clone());
                    if let Some(info) = self.analyse_scalar(&fake, outer_aliases) {
                        self.push_cte(w, &info);
                        self.add_join(sel, &info);

                        *expr = Self::make_ref(&info);
                        self.converted += 1;
                    }
                }

                // ───────────── recurse into children ───────────────
                Expr::Function(func) => {
                    if let FunctionArguments::List(list) = &mut func.args {
                        for arg in &mut list.args {
                    if let FunctionArg::Unnamed(FunctionArgExpr::Expr(boxed))
                    | FunctionArg::Named { arg: FunctionArgExpr::Expr(boxed), .. } = arg
                    {
                        self.rewrite_expr(boxed, outer_aliases, w, sel);
                    }
                        }
                    }
                }
                Expr::BinaryOp { left, right, .. } => {
                    self.rewrite_expr(left,  outer_aliases, w, sel);
                    self.rewrite_expr(right, outer_aliases, w, sel);
                }
                Expr::Nested(inner)        => self.rewrite_expr(inner, outer_aliases, w, sel),
                Expr::UnaryOp { expr, .. } => self.rewrite_expr(expr, outer_aliases, w, sel),
                Expr::Cast { expr, .. }    => self.rewrite_expr(expr, outer_aliases, w, sel),
                Expr::Case { operand, conditions, else_result, .. } => {
                    if let Some(op) = operand {
                        self.rewrite_expr(op, outer_aliases, w, sel);
                    }
                    for CaseWhen { condition, result } in conditions {
                        self.rewrite_expr(condition, outer_aliases, w, sel);
                        self.rewrite_expr(result,    outer_aliases, w, sel);
                    }
                    if let Some(er) = else_result {
                        self.rewrite_expr(er, outer_aliases, w, sel);
                    }
                }
                _ => {}
            }
        }

        fn make_from_entry(alias: &Ident) -> TableWithJoins {
            let tmpl = super::parse_sql(&format!("SELECT * FROM {alias}")).unwrap();
            if let Statement::Query(q) = tmpl {
                if let SetExpr::Select(sel) = q.body.as_ref() {
                    return sel.from[0].clone();
                }
            }
            unreachable!("template changed")
        }

        fn make_cross_join(alias: &Ident) -> Join {
            // dummy base table so we can grab the Join node
            let tmp = super::parse_sql(&format!("SELECT * FROM x CROSS JOIN {alias}"))
                .expect("parser");
            if let Statement::Query(q) = tmp {
                if let SetExpr::Select(sel) = q.body.as_ref() {
                    return sel.from[0].joins[0].clone();
                }
            }
            unreachable!("template shape changed")
        }
    
        fn make_left_join(alias: &Ident) -> Join {
            let tmp = super::parse_sql(&format!(
                "SELECT * FROM x LEFT JOIN {alias} ON true"
            ))
            .expect("parser");
        
            if let Statement::Query(q) = tmp {
                if let SetExpr::Select(sel) = q.body.as_ref() {
                    return sel.from[0].joins[0].clone();
                }
            }
            unreachable!("template shape changed")
        }

        fn fresh_name(&mut self) -> Ident {
            self.cte_counter += 1;
            Ident::new(format!("__cte{}", self.cte_counter))
        }

        fn qualify_pg_catalog_tables(query: &mut Query) {
            fn qualify_factor(tf: &mut TableFactor) {
                match tf {
                    TableFactor::Table { name, .. } => {
                        if name.0.len() == 1 {
                            name.0.insert(0, ObjectNamePart::Identifier(Ident::new("pg_catalog")));
                        }
                    }
                    TableFactor::Derived { subquery, .. } => {
                        ScalarToCte::qualify_pg_catalog_tables(subquery);
                    }
                    TableFactor::NestedJoin { table_with_joins, .. } => {
                        qualify_factor(&mut table_with_joins.relation);
                        for j in &mut table_with_joins.joins {
                            qualify_factor(&mut j.relation);
                        }
                    }
                    _ => {}
                }
            }

            if let SetExpr::Select(sel) = query.body.as_mut() {
                for twj in &mut sel.from {
                    qualify_factor(&mut twj.relation);
                    for j in &mut twj.joins {
                        qualify_factor(&mut j.relation);
                    }
                }
            }
        }

        fn blank_with() -> With {
            let stmt = super::parse_sql("WITH x AS (SELECT 1) SELECT 1").unwrap();
            match stmt {
                Statement::Query(q) => {
                    let mut w = q.with.unwrap();
                    w.cte_tables.clear();
                    w
                }
                _ => unreachable!(),
            }
        }

        fn make_cte(alias: &Ident, subq: Box<Query>) -> Cte {
            let s = super::parse_sql(&format!("WITH {alias} AS (SELECT 1) SELECT 1")).unwrap();
            let mut cte = match s {
                Statement::Query(q) => q.with.unwrap().cte_tables.into_iter().next().unwrap(),
                _ => unreachable!(),
            };
            cte.alias.name = alias.clone();
            cte.query      = subq;
            cte
        }

        fn ensure_with<'a>(&mut self, w: &'a mut Option<With>) -> &'a mut With {
            if w.is_none() {
                *w = Some(Self::blank_with());
            }
            w.as_mut().unwrap()
        }

        fn analyse_scalar(
            &mut self,
            sel_item: &SelectItem,
            outer_aliases: &[Ident],
        ) -> Option<CorrelatedInfo> {
            
            let expr = match sel_item {
                SelectItem::UnnamedExpr(e)
                | SelectItem::ExprWithAlias { expr: e, .. } => e,
                _ => return None,
            };
        
            let Expr::Subquery(sub) = expr else { return None };

        
            // we only support plain SELECT sub-queries for now
            if let SetExpr::Select(inner_sel) = sub.body.as_ref() {
                let mut pairs = Vec::<CorrPred>::new();
                let mut outer_only = Vec::new();
                if let Some(pred) = &inner_sel.selection {
                    for alias in outer_aliases {
                        collect_corr_preds(pred, alias, &mut pairs);
                        for c in split_and(pred) {
                            if is_outer_only(&c, alias) {
                                outer_only.push(c.clone());
                            }
                        }
                    }
                }

                // remove duplicate predicates
                let mut pair_unique = Vec::new();
                for p in pairs.into_iter() {
                    if !pair_unique.contains(&p) {
                        pair_unique.push(p);
                    }
                }
                let pairs = pair_unique;

                let mut unique = Vec::new();
                for expr in outer_only.into_iter() {
                    if !unique.iter().any(|e: &Expr| e.to_string() == expr.to_string()) {
                        unique.push(expr);
                    }
                }
                let outer_only = unique;

                Some(CorrelatedInfo {
                    cte_ident: self.fresh_name(),
                    subquery: sub.clone(),
                    on_pairs: pairs,
                    outer_only,
                    outer_aliases: outer_aliases.to_vec(),
                    orig_alias: match sel_item {
                        SelectItem::ExprWithAlias { alias, .. } => Some(alias.clone()),
                        _ => None,
                    },
                })
            } else {
                None
            }
        }

        fn push_cte(&mut self, outer_with: &mut Option<With>, info: &CorrelatedInfo) {
            let w = self.ensure_with(outer_with);
        
            // --- clone & strip correlated filters ------------------
            let mut subq = (*info.subquery).clone();
            if let SetExpr::Select(inner_sel) = subq.body.as_mut() {
                    Self::strip_corr_filters(inner_sel,
                                                &info.on_pairs,
                                                &info.outer_aliases);


                    /* --------------------------------------------------------
                     * 1.  Ensure the *scalar value* itself is exposed
                     *     as  col  inside the CTE so the outer query
                     *     can safely reference  __cteN.col
                     * --------------------------------------------------------*/
                    // ---- make the first projection look like  expr AS col --------------
                    if let Some(SelectItem::UnnamedExpr(mut expr)) = inner_sel.projection.first().cloned() {
                        // rewrite any outer references inside the expression
                        Self::replace_outer_refs(&mut expr, &info.on_pairs);

                        // overwrite the first entry in-place
                        inner_sel.projection[0] = SelectItem::ExprWithAlias {
                            expr,
                            alias: Ident::new("col"),
                        };
                    }

                    
                    // helper – add "col_path" unless already there
                    let mut ensure_proj = |path: &Vec<Ident>| {
                        let already = inner_sel.projection.iter().any(|item| {
                            matches!(item,
                                SelectItem::UnnamedExpr(
                                    Expr::CompoundIdentifier(p)) if p == path)
                        });
                        if !already {
                            inner_sel.projection.push(
                                SelectItem::UnnamedExpr(
                                    Expr::CompoundIdentifier(path.clone()))
                            );
                        }
                    };
                    
                    // ---- gather every inner-side column that will be used by the JOIN ----
                    let mut need: Vec<Vec<Ident>> = Vec::new();
                    for p in &info.on_pairs {
                        if !need.contains(&p.inner) {
                            need.push(p.inner.clone());
                        }
                    }


                    for p in need { ensure_proj(&p); }

                    // ensure aggregates with join columns are grouped
                    self.inject_group_by(inner_sel);

            }

            // prefix unqualified tables inside the CTE with pg_catalog
            Self::qualify_pg_catalog_tables(&mut subq);

            // ★ use *subq* we just cleaned, not the original
            w.cte_tables
                .push(Self::make_cte(&info.cte_ident, Box::new(subq)));
        }

        fn add_join(&mut self, sel: &mut Select, info: &CorrelatedInfo) {
            if sel.from.is_empty() {
                sel.from.push(Self::make_from_entry(&info.cte_ident));
            } else {
                sel.from[0]
                    .joins
                    .push(
                        self.build_left_join(
                            &info.cte_ident,
                            &info.on_pairs,
                            &info.outer_only,
                        )
                    );
            }
        }

        fn strip_corr_filters(
            sel: &mut Select,
            pairs: &[CorrPred],
            outer_aliases: &[Ident],
        ) {
            
            if let Some(pred) = &sel.selection {
                let mut keep: Vec<Expr> = vec![];
                for conjunct in split_and(pred) {          // helper to de-AND
                    let lifted = pairs.iter().any(|p| is_same_pred(&conjunct, p));
                    let outer_only = outer_aliases.iter().any(|a| is_outer_only(&conjunct, a));
                    if !lifted && !outer_only {
                        if !pairs.iter().any(|p| is_same_pred(&conjunct, p)) {
                            keep.push(conjunct);
                        }
                    }
                }
                sel.selection = build_and(keep);           // None if empty
            }

        }

        fn replace_outer_refs(expr: &mut Expr, pairs: &[CorrPred]) {
            match expr {
                Expr::CompoundIdentifier(path) => {
                    for p in pairs {
                        if *path == p.outer {
                            *expr = Expr::CompoundIdentifier(p.inner.clone());
                            return;
                        }
                    }
                }
                Expr::Identifier(id) => {
                    let current = vec![id.clone()];
                    for p in pairs {
                        if current == p.outer {
                            if p.inner.len() == 1 {
                                *id = p.inner[0].clone();
                            } else {
                                *expr = Expr::CompoundIdentifier(p.inner.clone());
                            }
                            return;
                        }
                    }
                }
                Expr::Function(func) => {
                    if let FunctionArguments::List(list) = &mut func.args {
                        for arg in &mut list.args {
                            match arg {
                                FunctionArg::Unnamed(FunctionArgExpr::Expr(e))
                                | FunctionArg::Named { arg: FunctionArgExpr::Expr(e), .. } => {
                                    Self::replace_outer_refs(e, pairs);
                                }
                                _ => {}
                            }
                        }
                    }
                }
                Expr::BinaryOp { left, right, .. } => {
                    Self::replace_outer_refs(left, pairs);
                    Self::replace_outer_refs(right, pairs);
                }
                Expr::Nested(inner)
                | Expr::UnaryOp { expr: inner, .. }
                | Expr::Cast { expr: inner, .. } => {
                    Self::replace_outer_refs(inner, pairs);
                }
                Expr::Case { operand, conditions, else_result, .. } => {
                    if let Some(op) = operand {
                        Self::replace_outer_refs(op, pairs);
                    }
                    for CaseWhen { condition, result } in conditions {
                        Self::replace_outer_refs(condition, pairs);
                        Self::replace_outer_refs(result, pairs);
                    }
                    if let Some(er) = else_result {
                        Self::replace_outer_refs(er, pairs);
                    }
                }
                _ => {}
            }
        }
             
        fn make_ref(info: &CorrelatedInfo) -> Expr {
            Expr::CompoundIdentifier(vec![
                info.cte_ident.clone(),
                Ident::new("col"),
            ])
        }

        fn build_left_join(
            &self,
            alias      : &Ident,
            pairs      : &[CorrPred],
            outer_only : &[Expr],
    ) -> Join {
        let mut join = Self::make_left_join(alias);
    
        // helper:   t2.id  →  __cteN.id
        let rewrite_inner = |path: &Vec<Ident>| -> Expr {
            let mut new = path.clone();
            let first   = new[0].clone();      // remember the column
            new[0] = alias.clone();            //  ⟶  __cteN …
            if new.len() == 1 {                // add “id” back:  __cteN.id
                new.push(first);
            }
            Expr::CompoundIdentifier(new)
        };
    
        // -------------------------------------------------------------
        // 1. build ON-predicate from the correlated comparisons
        // -------------------------------------------------------------
        let mut on : Option<Expr> = None;
    
        for p in pairs {
            let pred = if p.is_any {
                // __cteN.oid = ANY(pol.roles)
                Expr::AnyOp {
                    left        : Box::new(rewrite_inner(&p.inner)),
                    compare_op  : p.op.clone(),         // always “=”
                    right       : Box::new(
                                    Expr::CompoundIdentifier(p.outer.clone())),
                    is_some     : false,
                }
            } else {
                // plain binary comparison  ( =  <>  <  … )
                Expr::BinaryOp {
                    left  : Box::new(
                                Expr::CompoundIdentifier(p.outer.clone())),
                    op    : p.op.clone(),
                    right : Box::new(rewrite_inner(&p.inner)),
                }
            };
    
            on = Some(match on {
                None        => pred,
                Some(cur)   => Expr::BinaryOp {
                    left  : Box::new(cur),
                    op    : BinaryOperator::And,
                    right : Box::new(pred),
                },
            });
        }
    
        // -------------------------------------------------------------
        // 2. tack on the “outer-only” predicates (t1.flag, …)
        //     skip any that duplicate a correlated comparison
        // -------------------------------------------------------------
        let mut outer_only_filtered: Vec<Expr> = Vec::new();
        for pred in outer_only {
            if !pairs.iter().any(|p| is_same_pred(pred, p)) {
                outer_only_filtered.push(pred.clone());
            }
        }
        for pred in &outer_only_filtered {
            on = Some(match on {
                None        => pred.clone(),
                Some(cur)   => Expr::BinaryOp {
                    left  : Box::new(cur),
                    op    : BinaryOperator::And,
                    right : Box::new(pred.clone()),
                },
            });
        }
    
        // -------------------------------------------------------------
        // 3. install the ON-clause (defaults to “true” if we built none)
        // -------------------------------------------------------------
        if let Some(expr) = on {
            join.join_operator = JoinOperator::LeftOuter(JoinConstraint::On(expr));
        }
    
        join
    }
    
        /* ---------- mut-visitor ---------- */

        pub fn visit_statement_mut(&mut self, s: &mut Statement) {
            if let Statement::Query(q) = s {
                self.visit_query_mut(q);
            }
        }

        fn visit_query_mut(&mut self, q: &mut Box<Query>) {
            if let SetExpr::Select(sel) = q.body.as_mut() {
                self.visit_select_mut(&mut q.with, sel);
            }
        }

        fn visit_select_mut(&mut self, w: &mut Option<With>, sel: &mut Select) {

            // ---------- outer alias (very first table name / alias) ----------
            // gather aliases from FROM clause (main table and joins)
            let mut outer_aliases: Vec<Ident> = Vec::new();
            for twj in &sel.from {
                if let Some(a) = match &twj.relation {
                    TableFactor::Table { alias: Some(a), .. }
                    | TableFactor::Derived { alias: Some(a), .. } => Some(a.name.clone()),
                    TableFactor::Table { name, .. } => match name.0.first() {
                        Some(ObjectNamePart::Identifier(id)) => Some(id.clone()),
                        _ => None,
                    },
                    _ => None,
                } {
                    outer_aliases.push(a);
                }

                for join in &twj.joins {
                    if let Some(a) = match &join.relation {
                        TableFactor::Table { alias: Some(a), .. }
                        | TableFactor::Derived { alias: Some(a), .. } => Some(a.name.clone()),
                        TableFactor::Table { name, .. } => match name.0.first() {
                            Some(ObjectNamePart::Identifier(id)) => Some(id.clone()),
                            _ => None,
                        },
                        _ => None,
                    } {
                        outer_aliases.push(a);
                    }
                }
            }

            // ---------- recurse into every projection expr first ----------


            // 1) Move everything out – ends the &mut borrow immediately.
            let drained: Vec<SelectItem> = sel.projection.drain(..).collect();

            // 2) Rewrite while we own the items; we can pass &mut sel freely.
            let mut new_proj = Vec::with_capacity(drained.len());
            for mut item in drained {
                if let SelectItem::UnnamedExpr(ref mut expr)
                    | SelectItem::ExprWithAlias { ref mut expr, .. } = item
                {
                    let before = self.converted;

                    self.rewrite_expr(expr, &outer_aliases, w, sel);

                    if self.converted > before {
                        if let SelectItem::UnnamedExpr(e) = item {
                            item = SelectItem::ExprWithAlias {
                                expr: e,
                                alias: Ident::new(format!("subq{}", self.converted)),
                            };
                        }
                    }                    
                }
                new_proj.push(item);
            }

            // 3) Put the list back.
            sel.projection = new_proj;

            //--------------------------------------------------------------------
            // 4) If the SELECT now mixes aggregates + plain columns,
            //    synthesize a GROUP BY with all the plain columns.
            //--------------------------------------------------------------------
            self.inject_group_by(sel);

            // ---------- 1st pass: collect what needs rewriting ----------
            let mut collected = Vec::<(usize, CorrelatedInfo)>::new();
            for (idx, item) in sel.projection.iter().enumerate() {
                if let SelectItem::UnnamedExpr(e)
                | SelectItem::ExprWithAlias { expr: e, .. } = item
                {
                    if let Some(info) = self.analyse_scalar(item, &outer_aliases) {
                        collected.push((idx, info));
                    }
                }
            }

            // ---------- 2nd pass: inject CTEs & JOINs ----------
            for (_, info) in &collected {
                self.push_cte(w, info);
                self.add_join(sel, info);
            }

            // ---------- 3rd pass: patch projection expressions ----------
            for (idx, info) in collected {
                let replacement_expr = Self::make_ref(&info);
            
                sel.projection[idx] = if let Some(alias) = info.orig_alias {
                    SelectItem::ExprWithAlias {
                        expr : replacement_expr,
                        alias,
                    }
                } else {
                    SelectItem::ExprWithAlias {
                        expr : replacement_expr,
                        alias: Ident::new(format!("subq{}", self.converted + 1)),
                    }
                };
                self.converted += 1;
            }

        }
    
    }
}

/////////////////////////////////////////////////////////////////
/// Tests
/////////////////////////////////////////////////////////////////
#[cfg(test)]
mod tests {
    use super::*;
    use visitor::ScalarFinder;

    #[tokio::test]
    async fn rewrite_noop_roundtrip() -> Result<()> {
        let original = "SELECT 1";
        let outcome  = rewrite(original)?;
        assert_eq!(outcome.sql, original);
        assert_eq!(outcome.converted, 0);
        Ok(())
    }

    #[test]
    fn visitor_finds_two_scalars() -> Result<()> {
        let sql = r#"
            SELECT
              a,
              (SELECT max(b) FROM t2) AS s1,
              (SELECT count(*) FROM t3 WHERE t3.x = t1.x) AS s2
            FROM t1"#;
        let stmt   = parse_sql(sql)?;
        let finder = ScalarFinder::find(&stmt);
        assert_eq!(finder.scalars.len(), 2);
        Ok(())
    }

    /// Placeholder: when real rewrite lands this should assert the
    /// presence of a WITH-clause and replaced expressions.
    #[test]
    fn rewrite_does_not_panic() -> Result<()> {
        let sql = r#"
            SELECT
              a,
              (SELECT max(b) FROM t2) AS s1
            FROM t1"#;
        let out = rewrite(sql)?;
        assert!(!out.sql.is_empty());
        Ok(())
    }

    #[test]
    fn rewrite_single_scalar_to_cte() -> Result<()> {
        let sql = "SELECT (SELECT 1) AS x";
        let out = rewrite(sql)?;
        assert_eq!(out.converted, 1);
        assert!(out.sql.contains("WITH"));
        assert!(out.sql.contains("__cte1"));
        assert!(out.sql.contains("SELECT 1"));
        Ok(())
    }

    #[test]
    fn rewrite_preserves_other_columns() -> Result<()> {
        let sql = "SELECT a, (SELECT 2) AS two FROM t";
        let out = rewrite(sql)?;
        // make sure original top-level columns still there
        assert!(out.sql.starts_with("WITH"));
        assert!(out.sql.contains("SELECT a, __cte1.col")); // rough check
        Ok(())
    }

    #[test]
    fn scalar_becomes_join() -> Result<()> {
        let q = "SELECT (SELECT 1) FROM t";
        let out = rewrite(q)?;
        println!("scalar_becomes_join {:?}", out);
        assert_eq!(out.converted, 1);
        assert!(out.sql.contains("WITH"));
        assert!(out.sql.contains("JOIN"));
        Ok(())
    }

    #[test]
    fn cte_is_injected() -> Result<()> {
        let q = "SELECT (SELECT 42)";
        let out = rewrite(q)?;
        assert_eq!(out.converted, 1);
        assert!(out.sql.starts_with("WITH"));
        assert!(out.sql.contains("__cte1"));
        Ok(())
    }


    #[test]
    fn rewrite_equality_join() -> Result<()> {
        let q = "SELECT (SELECT max(b) FROM t2 WHERE t2.id = t1.id) FROM t1";
        let out = rewrite(q)?;
        println!("rewrite_equality_join {:?}", out);
        assert!(out.sql.contains("LEFT OUTER JOIN __cte1"));
        assert!(out.sql.contains("t1.id = __cte1.id"));
        Ok(())
    }

    #[test]
    fn rewrite_inequality_join() -> Result<()> {
        let q = "
            SELECT (SELECT min(b.val)
                    FROM   t2
                    WHERE  t2.id  = t1.id
                    AND  t2.val <> t1.val)
            FROM t1";
        let out = rewrite(q)?;
        println!("rewrite_inequality_join {:?}", out);

        assert!(
                out.sql.contains("t1.val <> __cte1.val")
                || out.sql.contains("__cte1.val <> t1.val"),
                "inequality predicate not found in JOIN"
            );
        Ok(())
    }


    #[test]
    fn keeps_explicit_alias() -> Result<()> {
        let q = "SELECT (SELECT 1) AS answer";
        let out = rewrite(q)?;
        println!("keeps_explicit_alias {:?}", out);
        assert!(out.sql.contains("answer"));      // alias survived
        Ok(())
    }
    
    #[test]
    fn synthesises_alias_when_missing() -> Result<()> {
        let q = "SELECT (SELECT 1)";
        let out = rewrite(q)?;
        println!("synthesises_alias_when_missing {:?}", out);
        assert!(out.sql.contains("subq1"));       // our synthetic alias
        Ok(())
    }

    #[test]
    fn cte_strips_correlated_filters() -> Result<()> {
        let q = "SELECT (SELECT 1 FROM t2 WHERE t2.id = t1.id AND t2.flag = 'Y') FROM t1";
        let out = rewrite(q)?;

        println!("cte_strips_correlated_filters {:?} : ", out);

        let sql = out.sql;
    
        // 1) CTE body must *not* reference the outer table
        assert!(
            !sql.contains("t2.id = t1.id"),
            "outer predicate leaked into CTE"
        );
    
        // 2) join ON-clause must contain the lifted predicate
        assert!(
            sql.contains("t1.id = __cte1.id"),
            "lifted predicate missing from JOIN"
        );
    
        // 3) the non-correlated filter must still be inside the CTE
        assert!(
            sql.contains("flag = 'Y'"),
            "local filter should stay inside CTE"
        );
        Ok(())
    }


    #[test]
    fn outer_only_predicate_removed() -> Result<()> {
        let q = "SELECT (SELECT 1 FROM t2 WHERE t1.flag) FROM t1";
        let out = rewrite(q)?;
        println!("outer_only_predicate_removed {:?}", out);

        assert!(
            !out.sql.contains("FROM t2 WHERE t1.flag"),
            "predicate left in CTE"
        );
        assert!(
            out.sql.contains("ON t1.flag"),
            "predicate not copied to JOIN"
        );
        Ok(())
    }

    #[test]
    fn correlated_with_second_alias() -> Result<()> {
        let q = "SELECT (SELECT 1 FROM t2 b WHERE b.id = j.id) FROM t1 i JOIN t1 j ON i.id = j.id";
        let out = rewrite(q)?;
        println!("correlated_with_second_alias {:?}", out.sql);
        assert!(out.sql.contains("j.id = __cte1.id"), "join predicate not using second alias");
        Ok(())
    }

    #[test]
    fn cte_projects_join_key() -> Result<()> {
        let q = "
            SELECT (SELECT count(*)          -- scalar sub-query
                    FROM   t2
                    WHERE  t2.id = t1.id)    -- correlated predicate
            FROM t1";
    
        let out = rewrite(q)?;
        let sql = out.sql;
    
        // 1) the inner column appears in the CTE SELECT-list
        assert!(
            sql.contains("SELECT t2.id") || sql.contains(", t2.id"),
            "join key t2.id not projected by CTE"
        );
    
        // 2) the ON-clause uses the projected column
        assert!(
            sql.contains("t1.id = __cte1.id"),
            "join predicate not rewritten with CTE column"
        );
        Ok(())
    }
    
    #[test]
    fn cte_projects_multiple_keys() -> Result<()> {
        let q = "
            SELECT (SELECT 1
                    FROM   t2
                    WHERE  t2.x = t1.x
                    AND    t2.y <> t1.y)     -- two different columns
            FROM t1";

        let out = rewrite(q)?;
        let sql = out.sql;

        // Both columns must be selected by the CTE
        for col in ["t2.x", "t2.y"] {
            assert!(
                sql.contains(col),
                "{col} not projected by CTE"
            );
        }

        // And appear (rewritten) inside the JOIN
        assert!(sql.contains("t1.x = __cte1.x"),  "x predicate missing");
        assert!(
            sql.contains("t1.y <> __cte1.y") || sql.contains("__cte1.y <> t1.y"),
            "y predicate missing"
        );
        Ok(())
    }

    // ---- full pg_catalog style query --------------------------------------------------
    // Ensures
    //   * scalar value is exposed as __cte1.col
    //   * every join-key column is projected by its CTE
    #[test]
    fn pg_catalog_query_ok() -> Result<()> {
        let q = r#"
            SELECT a.attname,
                   pg_catalog.format_type(a.atttypid, a.atttypmod),
                   (SELECT pg_catalog.pg_get_expr(d.adbin, d.adrelid, true)
                    FROM pg_catalog.pg_attrdef d
                    WHERE d.adrelid = a.attrelid
                      AND d.adnum   = a.attnum
                      AND a.atthasdef),
                   a.attnotnull,
                   (SELECT c.collname
                    FROM pg_catalog.pg_collation c,
                         pg_catalog.pg_type      t
                    WHERE c.oid = a.attcollation
                      AND t.oid = a.atttypid
                      AND a.attcollation <> t.typcollation) AS attcollation,
                   a.attidentity,
                   a.attgenerated
            FROM pg_catalog.pg_attribute a
            WHERE a.attrelid = '50010'
              AND a.attnum  > 0
              AND NOT a.attisdropped;
        "#;
    
        let sql = rewrite(q)?.sql;
    
        // scalar exposed
        assert!(sql.contains("__cte1.col"), "scalar alias 'col' missing");
    
        // join-key columns projected by CTEs
        for k in ["d.adrelid", "d.adnum", "c.oid", "t.oid", "t.typcollation"] {
            assert!(
                sql.contains(k),
                "{k} not projected inside CTE"
            );
        }
        Ok(())
    }

    #[test]
    fn rewrite_scalar_inside_function() -> Result<()> {
        let sql = "
            SELECT pg_catalog.pg_get_array(
                    (SELECT rolname FROM pg_catalog.pg_roles ORDER BY 1)
                )";
        let out = rewrite(sql)?;
        let s   = out.sql;

        assert!(out.converted >= 1, "no scalar was rewritten");
        assert!(s.starts_with("WITH"),               "missing WITH");
        assert!(s.contains("__cte1"),                "missing CTE name");
        assert!(s.contains("pg_get_array(__cte1.col"), "function arg not rewritten");
        Ok(())
    }

    #[test]
    fn rewrite_eq_any_predicate() -> Result<()> {
        // ────────────────────────────────────────────────────────────────
        // outer             :  t(arr  INT[])
        // inner correlated  :  SELECT id FROM x WHERE id = ANY(t.arr)
        // ────────────────────────────────────────────────────────────────
        let sql = r#"
            SELECT (SELECT id
                    FROM   x
                    WHERE  id = ANY(t.arr)
                   )
            FROM t"#;
    
        let out = rewrite(sql)?;
        let s   = out.sql;
        
        println!("rewrite_eq_any_predicate {:?}", s);

        // 1) we created a CTE
        assert!(s.starts_with("WITH __cte1"), "no CTE injected");
    
        // 2) the join is LEFT and contains the ANY() predicate
        assert!(
            (s.contains("LEFT OUTER JOIN __cte1") || s.contains("LEFT JOIN __cte1"))
            && s.contains("__cte1.id = ANY(t.arr)"),
            "correlated ANY() predicate missing from JOIN"
        );
    
        // 3) the scalar ref was replaced by __cte1.col
        assert!(s.contains("SELECT __cte1.col"), "scalar not rewritten");
    
        Ok(())
    }


    #[test]
    fn injects_group_by_for_mixed_projection() -> Result<()> {
        // ────────────────────────────────────────────────────────────────
        // plain column  +  aggregate => we expect a GROUP BY clause
        // ────────────────────────────────────────────────────────────────
        let sql = r#"
            SELECT pol.polname,
                pg_catalog.pg_get_array(
                    (SELECT rolname FROM pg_catalog.pg_roles ORDER BY 1)
                ) AS roles
            FROM pg_catalog.pg_policy AS pol"#;

        let out = rewrite(sql)?;
        let rewritten = out.sql.to_lowercase();
        println!("injects_group_by_for_mixed_projection: {:?}", rewritten);
        // the synthetic GROUP BY must name *exactly* the plain column we projected
        assert!(
            rewritten.contains("group by pol.polname"),
            "GROUP BY clause was not injected:\n{rewritten}"
        );

        // sanity: the scalar sub-query must still have been lifted to a CTE
        assert!(rewritten.starts_with("with __cte1"), "CTE missing");

        Ok(())
    }

    #[test]
    fn injects_group_by_for_array_agg() -> Result<()> {
        // plain column with array_agg aggregate should trigger GROUP BY
        let sql = r#"
            SELECT pol.polname,
                (
                    SELECT pg_catalog.array_agg(rolname)
                    FROM pg_catalog.pg_roles
                    WHERE rolname = pol.polname
                ) AS roles
            FROM pg_catalog.pg_policy AS pol"#;

        let out = rewrite(sql)?;
        let rewritten = out.sql.to_lowercase();
        println!("injects_group_by_for_array_agg: {:?}", rewritten);
        assert!(
            rewritten.contains("group by rolname"),
            "GROUP BY clause was not injected:\n{rewritten}"
        );
        assert!(rewritten.starts_with("with __cte1"), "CTE missing");
        Ok(())
    }

    #[test]
    fn multiple_correlated_aliases() -> Result<()> {
        let sql = "SELECT (SELECT pg_attrdef.adbin FROM pg_attrdef WHERE adrelid = cls.oid AND adnum = attr.attnum) AS default \nFROM pg_attribute AS attr\nJOIN pg_type AS typ ON attr.atttypid = typ.oid\nJOIN pg_class AS cls ON cls.oid = attr.attrelid\nJOIN pg_namespace AS ns ON ns.oid = cls.relnamespace";

        let out = rewrite(sql)?;
        let s = out.sql.clone();
        println!("rewritten: {}", s);

        assert!(s.contains("cls.oid = __cte1.adrelid"), "cls predicate not in JOIN");
        assert!(s.contains("attr.attnum = __cte1.adnum"), "attr predicate not in JOIN");
        assert!(!s.contains("WHERE adrelid = cls.oid"), "predicate left in CTE");

        Ok(())
    }

    #[test]
    fn trigger_counts_no_dup() -> Result<()> {
        let sql = "SELECT  rel.oid,\n        (SELECT count(*) FROM pg_trigger WHERE tgrelid=rel.oid AND tgisinternal = FALSE) AS triggercount,\n        (SELECT count(*) FROM pg_trigger WHERE tgrelid=rel.oid AND tgisinternal = FALSE AND tgenabled = 'O') AS has_enable_triggers,\n        (CASE WHEN rel.relkind = 'p' THEN true ELSE false END) AS is_partitioned,\n        nsp.nspname AS schema,\n        nsp.oid AS schemaoid,\n        rel.relname AS name,\n        CASE WHEN nsp.nspname like 'pg_%' or nsp.nspname = 'information_schema' THEN true ELSE false END as is_system\nFROM    pg_class rel\nINNER JOIN pg_namespace nsp ON rel.relnamespace= nsp.oid\n    WHERE rel.relkind IN ('r','t','f','p')\n        AND NOT rel.relispartition\n    ORDER BY nsp.nspname, rel.relname";

        let out = rewrite(sql)?;
        let s = out.sql.clone();
        assert!(s.contains("LEFT OUTER JOIN __cte1"));
        assert!(s.contains("LEFT OUTER JOIN __cte2"));
        assert!(s.contains("rel.oid = __cte1.tgrelid"));
        assert!(s.contains("rel.oid = __cte2.tgrelid"));
        assert!(!s.contains("tgrelid = rel.oid AND tgrelid"), "duplicate predicate found");

        Ok(())
    }

    #[test]
    fn outer_refs_rewritten_in_projection() -> Result<()> {
        let sql = "SELECT (SELECT pg_get_expr(adbin, cls.oid) FROM pg_attrdef WHERE adrelid = cls.oid AND adnum = attr.attnum) FROM pg_attribute AS attr JOIN pg_class AS cls ON cls.oid = attr.attrelid";

        let out = rewrite(sql)?;
        let s = out.sql.to_lowercase();

        assert!(s.contains("pg_get_expr(adbin, adrelid)"), "outer reference not rewritten");
        assert!(s.contains("cls.oid = __cte1.adrelid"), "join predicate missing");

        Ok(())
    }

    #[test]
    fn case_when_scalar_subquery() -> Result<()> {
        let sql = r#"
            SELECT
              attname AS name,
              attnum AS oid,
              typ.oid AS typoid,
              typ.typname AS datatype,
              attnotnull AS not_null,
              attr.atthasdef AS has_default_val,
              nspname,
              relname,
              attrelid,
              CASE
                WHEN typ.typtype = 'd' THEN typ.typtypmod
                ELSE atttypmod
              END AS typmod,
              CASE
                WHEN atthasdef THEN (SELECT pg_get_expr(adbin, cls.oid) FROM pg_attrdef WHERE adrelid = cls.oid AND adnum = attr.attnum)
                ELSE NULL
              END AS default,
              TRUE AS is_updatable
            FROM pg_attribute AS attr
            JOIN pg_type AS typ ON attr.atttypid = typ.oid
            JOIN pg_class AS cls ON cls.oid = attr.attrelid
        "#;

        let out = rewrite(sql)?;
        let lowered = out.sql.to_lowercase();

        assert!(lowered.starts_with("with __cte1"), "cte not injected");
        assert!(lowered.contains("left outer join __cte1"), "join missing");
        assert!(lowered.contains("cls.oid = __cte1.adrelid"), "cls predicate missing");
        assert!(lowered.contains("attr.attnum = __cte1.adnum"), "attr predicate missing");
        assert!(lowered.contains("case when atthasdef then __cte1.col"), "scalar not replaced inside case");

        Ok(())
    }

    #[test]
<<<<<<< HEAD
    fn qualify_unqualified_inner_table() -> Result<()> {
        let sql = "SELECT (SELECT pg_attrdef.adbin FROM pg_attrdef WHERE adrelid = cls.oid AND adnum = attr.attnum) FROM pg_attribute AS attr JOIN pg_class AS cls ON cls.oid = attr.attrelid";
        let out = rewrite(sql)?;
        let lowered = out.sql.to_lowercase();
        assert!(lowered.contains("from pg_catalog.pg_attrdef"), "inner table not qualified");
=======
    fn case_when_exists_scalar_subquery() -> Result<()> {
        let sql = r#"
            SELECT
              attname AS name,
              attnum AS oid,
              typ.oid AS typoid,
              typ.typname AS datatype,
              attnotnull AS not_null,
              attr.atthasdef AS has_default_val,
              nspname,
              relname,
              attrelid,
              CASE
                WHEN typ.typtype = 'd' THEN typ.typtypmod
                ELSE atttypmod
              END AS typmod,
              CASE
                WHEN atthasdef THEN (SELECT pg_get_expr(adbin, cls.oid) FROM pg_attrdef WHERE adrelid = cls.oid AND adnum = attr.attnum)
                ELSE NULL
              END AS default,
              TRUE AS is_updatable,
              CASE WHEN EXISTS (
                SELECT *
                FROM information_schema.key_column_usage
                WHERE table_schema = nspname
                  AND table_name = relname
                  AND column_name = attname
              ) THEN TRUE ELSE FALSE END AS isprimarykey,
              CASE WHEN EXISTS (
                SELECT *
                FROM information_schema.table_constraints
                WHERE table_schema = nspname
                  AND table_name = relname
                  AND constraint_type = 'UNIQUE'
                  AND constraint_name IN (
                    SELECT constraint_name
                    FROM information_schema.constraint_column_usage
                    WHERE table_schema = nspname
                      AND table_name = relname
                      AND column_name = attname
                  )
              ) THEN TRUE ELSE FALSE END AS isunique
            FROM pg_attribute AS attr
            JOIN pg_type AS typ ON attr.atttypid = typ.oid
            JOIN pg_class AS cls ON cls.oid = attr.attrelid
        "#;

        let out = rewrite(sql)?;
        let lowered = out.sql.to_lowercase();

        assert!(lowered.starts_with("with __cte1"), "cte not injected");
        assert!(lowered.contains("left outer join __cte1"), "join missing");
        assert!(lowered.contains("cls.oid = __cte1.adrelid"), "cls predicate missing");
        assert!(lowered.contains("attr.attnum = __cte1.adnum"), "attr predicate missing");
        assert!(lowered.contains("case when atthasdef then __cte1.col"), "scalar not replaced inside case");

>>>>>>> f6bb3401
        Ok(())
    }


}<|MERGE_RESOLUTION|>--- conflicted
+++ resolved
@@ -1656,13 +1656,15 @@
     }
 
     #[test]
-<<<<<<< HEAD
     fn qualify_unqualified_inner_table() -> Result<()> {
         let sql = "SELECT (SELECT pg_attrdef.adbin FROM pg_attrdef WHERE adrelid = cls.oid AND adnum = attr.attnum) FROM pg_attribute AS attr JOIN pg_class AS cls ON cls.oid = attr.attrelid";
         let out = rewrite(sql)?;
         let lowered = out.sql.to_lowercase();
         assert!(lowered.contains("from pg_catalog.pg_attrdef"), "inner table not qualified");
-=======
+        Ok(())
+      }
+  
+    #[test]
     fn case_when_exists_scalar_subquery() -> Result<()> {
         let sql = r#"
             SELECT
@@ -1718,8 +1720,6 @@
         assert!(lowered.contains("cls.oid = __cte1.adrelid"), "cls predicate missing");
         assert!(lowered.contains("attr.attnum = __cte1.adnum"), "attr predicate missing");
         assert!(lowered.contains("case when atthasdef then __cte1.col"), "scalar not replaced inside case");
-
->>>>>>> f6bb3401
         Ok(())
     }
 
