--- conflicted
+++ resolved
@@ -1,11 +1,8 @@
-<<<<<<< HEAD
 // Helpers for rewriting SQL before execution.
 // Provides small parsers and UDFs to emulate PostgreSQL behaviour (e.g., regclass casts) that DataFusion lacks.
 // Added to translate client queries into forms DataFusion understands.
 
 use std::collections::HashMap;
-=======
->>>>>>> 1261b33c
 use std::ops::ControlFlow;
 use arrow::datatypes::DataType as ArrowDataType;
 use datafusion::logical_expr::{create_udf, ColumnarValue, ScalarUDF, Volatility};
