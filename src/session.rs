use arrow::array::{Int32Array, StringArray};
use arrow::datatypes::{DataType, Field, Schema, SchemaRef};

use datafusion::catalog::CatalogProvider;
use datafusion::catalog::SchemaProvider;

use datafusion::catalog::memory::{MemoryCatalogProvider, MemorySchemaProvider};
use datafusion::datasource::{MemTable, TableProvider, TableType};
use datafusion::datasource::provider::TableProviderFilterPushDown;
use datafusion::execution::context::SessionContext;
use datafusion::logical_expr::Expr;
use datafusion::physical_plan::ExecutionPlan;
use datafusion::error::Result;
use async_trait::async_trait;
use arrow::record_batch::RecordBatch;

use serde::Deserialize;
use serde_json::json;
use serde_yaml;

use std::collections::{BTreeMap, HashMap};
use std::fs;
use std::ops::Deref;
use std::path::Path;
use std::sync::{Arc, Mutex};
use pgwire::api::Type;
use crate::clean_duplicate_columns::alias_all_columns;
use crate::replace::{regclass_udfs, replace_regclass, replace_set_command_with_namespace, rewrite_pg_custom_operator, rewrite_regtype_cast, rewrite_schema_qualified_text, strip_default_collate};
use crate::scalar_to_cte::rewrite_subquery_as_cte;
use bytes::Bytes;

use datafusion::scalar::ScalarValue;
use crate::user_functions::{register_scalar_format_type, register_scalar_pg_tablespace_location, register_scalar_regclass_oid};
use datafusion::common::{config_err, config::ConfigEntry};

use datafusion::common::config::{ConfigExtension, ExtensionOptions};
use crate::db_table::{map_pg_type, ObservableMemTable, ScanTrace};


#[derive(Default, Clone, Debug)]
pub struct ClientOpts {
    pub application_name: String,
}


impl ConfigExtension for ClientOpts {
    const PREFIX: &'static str = "pg_catalog";
}

impl ExtensionOptions for ClientOpts {
    fn as_any(&self) -> &dyn std::any::Any { self }
    fn as_any_mut(&mut self) -> &mut dyn std::any::Any { self }
    fn cloned(&self) -> Box<dyn ExtensionOptions> { Box::new(self.clone()) }

    fn set(&mut self, key: &str, value: &str) -> datafusion::error::Result<()> {
        
        println!("set key {:?}", key);
        match key {
            "application_name" => {
                self.application_name = value.to_string();
                println!("value is set!!!");
                Ok(())
            }
            "extra_float_digits" => {
                Ok(())
            }
            _ => config_err!("unknown key {key}"),
        }
    }

    fn entries(&self) -> Vec<ConfigEntry> {
        vec![ConfigEntry {
            // key: format!("{}.application_name", Self::PREFIX),
            key: "application_name".to_string(),
            value: Some(self.application_name.clone()),
            description: "",
        }]
    }

}


#[derive(Debug, Deserialize)]
struct TableDef {
    schema: BTreeMap<String, String>,
    rows: Option<Vec<BTreeMap<String, serde_json::Value>>>,
}

#[derive(Debug, Deserialize)]
struct YamlSchema(HashMap<String, HashMap<String, HashMap<String, TableDef>>>);



fn rename_columns(batch: &RecordBatch, name_map: &HashMap<String, String>) -> RecordBatch {
    let new_fields = batch
        .schema()
        .fields()
        .iter()
        .map(|old_field| {
            let new_name = name_map
                .get(old_field.name())
                .map(|s| s.as_str())
                .unwrap_or_else(|| old_field.name().as_str());
            Field::new(new_name, old_field.data_type().clone(), old_field.is_nullable())
        })
        .collect::<Vec<_>>();

    let new_schema = std::sync::Arc::new(Schema::new(new_fields));
    RecordBatch::try_new(new_schema, batch.columns().to_vec()).unwrap()
}



pub fn print_params(params: &Vec<Option<Bytes>>) {
    for (i, param) in params.iter().enumerate() {
        match param {
            Some(bytes) => {
                match bytes.len() {
                    4 => {
                        let v = u32::from_be_bytes(bytes[..4].try_into().unwrap());
                        println!("param[{}] as u32: {}", i, v);
                    }
                    8 => {
                        let v = u64::from_be_bytes(bytes[..8].try_into().unwrap());
                        println!("param[{}] as u64: {}", i, v);
                    }
                    _ => {
                        println!("param[{}] raw bytes ({} bytes): {:?}", i, bytes.len(), bytes);
                    }
                }
            }
            None => {
                println!("param[{}] is NULL", i);
            }
        }
    }
}


pub async fn execute_sql(
    ctx: &SessionContext,
    sql: &str,
    vec: Option<Vec<Option<Bytes>>>,
    vec0: Option<Vec<Type>>,
) -> datafusion::error::Result<(Vec<RecordBatch>, Arc<Schema>)> {
    let sql = replace_set_command_with_namespace(&sql)?;
    let sql = strip_default_collate(&sql)?;
    let sql = rewrite_pg_custom_operator(&sql)?;
    let sql = rewrite_schema_qualified_text(&sql)?;
    let sql = replace_regclass(&sql)?;
    let sql = rewrite_regtype_cast(&sql)?;
    let (sql, aliases) = alias_all_columns(&sql)?;
    let sql = rewrite_subquery_as_cte(&sql);
    
    let df = if let (Some(params), Some(types)) = (vec, vec0) {
        println!("params {:?}", params);
        print_params(&params);

        let mut scalars = Vec::new();

        for (param, typ) in params.into_iter().zip(types.into_iter()) {
            let value = match (param, typ) {
                (Some(bytes), Type::INT2) => {
                    let v = i16::from_be_bytes(bytes[..].try_into().unwrap());
                    ScalarValue::Int16(Some(v))
                }
                (Some(bytes), Type::INT8) => {
                    let v = i64::from_be_bytes(bytes[..].try_into().unwrap());
                    ScalarValue::Int64(Some(v))
                }
                (Some(bytes), Type::INT4) => {
                    let v = i32::from_be_bytes(bytes[..].try_into().unwrap());
                    ScalarValue::Int32(Some(v))
                }
                (Some(bytes), Type::VARCHAR)
                | (Some(bytes), Type::TEXT)
                | (Some(bytes), Type::BPCHAR)
                | (Some(bytes), Type::NAME)
                | (Some(bytes), Type::UNKNOWN) => {
                    let s = String::from_utf8(bytes.to_vec()).unwrap();
                    ScalarValue::Utf8(Some(s))
                }
                (None, Type::INT2) => ScalarValue::Int16(None),
                (None, Type::INT8) => ScalarValue::Int64(None),
                (None, Type::INT4) => ScalarValue::Int32(None),
                (None, Type::VARCHAR)
                | (None, Type::TEXT)
                | (None, Type::BPCHAR)
                | (None, Type::NAME)
                | (None, Type::UNKNOWN) => ScalarValue::Utf8(None),
                (some, other_type) => {
                    panic!("unsupported param {:?} type {:?}", some, other_type);
                }
            };
            scalars.push(value);
        }

        let df = ctx.sql(&sql).await?.with_param_values(scalars)?;
        df
    } else {
        println!("final sql {:?}", sql);    
        let df = ctx.sql(&sql).await?;
        println!("executed sql");
        df
    };

    // TODO: fix scope
    let original_schema = df.schema();
    let renamed_fields = original_schema
        .fields()
        .iter()
        .map(|f| {
            let new_name = aliases
                .get(f.name())
                .map(|s| s.as_str())
                .unwrap_or_else(|| f.name().as_str());
            Field::new(new_name, f.data_type().clone(), f.is_nullable())
        })
        .collect::<Vec<_>>();
    let schema = Arc::new(Schema::new(renamed_fields));

    let results = df.collect().await?;
    let results = results
        .iter()
        .map(|batch| rename_columns(batch, &aliases))
        .collect();

    Ok((results, schema))


}


fn parse_schema(schema_path: &str) -> HashMap<String, HashMap<String, HashMap<String, (SchemaRef, Vec<RecordBatch>)>>> {
    if Path::new(schema_path).is_file() {
        parse_schema_file(schema_path)
    } else if Path::new(schema_path).is_dir() {
        parse_schema_dir(schema_path)
    } else {
        panic!("schema_path {} is neither a file nor a directory", schema_path);
    }
}

fn parse_schema_file(path: &str) -> HashMap<String, HashMap<String, HashMap<String, (SchemaRef, Vec<RecordBatch>)>>> {
    let contents = fs::read_to_string(path).expect("Failed to read schema file");
    let parsed: YamlSchema = serde_yaml::from_str(&contents).expect("Invalid YAML");
    parsed.0.into_iter()
        .map(|(catalog, schemas)| {
            let schemas = schemas.into_iter().map(|(schema, tables)| {
                let tables = tables.into_iter().map(|(table, def)| {
                    let (schema_ref, batches) = build_table(def);
                    (table, (schema_ref, batches))
                }).collect();
                (schema, tables)
            }).collect();
            (catalog, schemas)
        }).collect()
}

fn parse_schema_dir(
    dir_path: &str,
) -> HashMap<String, HashMap<String, HashMap<String, (SchemaRef, Vec<RecordBatch>)>>> {
    let mut all = HashMap::new();

    for entry in fs::read_dir(dir_path).expect("Failed to read directory") {
        let path = entry.expect("Invalid dir entry").path();
        if path.extension().and_then(|s| s.to_str()) == Some("yaml") {
            let mut partial = parse_schema_file(path.to_str().unwrap());

            for schemas in partial.values_mut() {
                schemas.retain(|name, _| name != "information_schema");
            }

            merge_schema_maps(&mut all, partial);
        }
    }

    all
}

fn merge_schema_maps(
    target: &mut HashMap<String, HashMap<String, HashMap<String, (SchemaRef, Vec<RecordBatch>)>>>,
    other: HashMap<String, HashMap<String, HashMap<String, (SchemaRef, Vec<RecordBatch>)>>>,
) {
    for (catalog, schemas) in other {
        let catalog_entry = target.entry(catalog).or_insert_with(HashMap::new);
        for (schema, tables) in schemas {
            let schema_entry = catalog_entry.entry(schema).or_insert_with(HashMap::new);
            schema_entry.extend(tables);
        }
    }
}

fn build_table(def: TableDef) -> (SchemaRef, Vec<RecordBatch>) {
    let fields: Vec<Field> = def.schema.iter()
        .map(|(col, typ)| Field::new(col, map_pg_type(typ), true))
        .collect();

    let schema_ref = Arc::new(Schema::new(fields.clone()));

    let record_batches = if let Some(rows) = def.rows {
        let mut cols: Vec<Vec<serde_json::Value>> = vec![vec![]; fields.len()];
        for row in rows {
            for (i, field) in fields.iter().enumerate() {
                cols[i].push(row.get(field.name()).cloned().unwrap_or(serde_json::Value::Null));
            }
        }

        let arrays = fields.iter().zip(cols.into_iter())
            .map(|(field, col_data)| {
                use arrow::array::*;
                use arrow::datatypes::DataType;
                let array: ArrayRef = match field.data_type() {
                    DataType::Utf8 => Arc::new(StringArray::from(
                        col_data.into_iter()
                            .map(|v| v.as_str().map(|s| s.to_string()))
                            .collect::<Vec<_>>()
                    )),
                    DataType::Int32 => Arc::new(Int32Array::from(
                        col_data.into_iter()
                            .map(|v| v.as_i64().map(|i| i as i32))
                            .collect::<Vec<_>>()
                    )),
                    DataType::Int64 => Arc::new(Int64Array::from(
                        col_data.into_iter()
                            .map(|v| v.as_i64())
                            .collect::<Vec<_>>()
                    )),
                    DataType::Boolean => Arc::new(BooleanArray::from(
                        col_data.into_iter()
                            .map(|v| v.as_bool())
                            .collect::<Vec<_>>()
                    )),
                    _ => Arc::new(StringArray::from(
                        col_data.into_iter()
                            .map(|v| Some(v.to_string()))
                            .collect::<Vec<_>>()
                    )),
                };
                array
            })
            .collect::<Vec<_>>();

        vec![RecordBatch::try_new(schema_ref.clone(), arrays).unwrap()]
    } else {
        vec![RecordBatch::new_empty(schema_ref.clone())]
    };

    (schema_ref, record_batches)
}

pub async fn get_base_session_context(schema_path: &String, default_catalog:String, default_schema:String) -> datafusion::error::Result<(SessionContext, Arc<Mutex<Vec<ScanTrace>>>)> {
    let log: Arc<Mutex<Vec<ScanTrace>>> = Arc::new(Mutex::new(Vec::new()));

    let schemas = parse_schema(schema_path.as_str());

    let mut config = datafusion::execution::context::SessionConfig::new()
        .with_default_catalog_and_schema(&default_catalog, &default_schema)
        .with_option_extension(ClientOpts::default());

    config.options_mut().catalog.information_schema = true;

    let ctx = SessionContext::new_with_config(config);

    for (catalog_name, schemas) in schemas {

        let current_catalog = if catalog_name == "public" {
            default_catalog.to_string()
        } else {
            catalog_name
        };

        let catalog_provider = if let Some(catalog_provider) = ctx.catalog(&current_catalog){
            catalog_provider
        } else {
            let catalog_provider = Arc::new(MemoryCatalogProvider::new());
            ctx.register_catalog(&current_catalog, catalog_provider.clone());
            catalog_provider
        };

        for (schema_name, tables) in schemas {

            let schema_provider = if let Some(schema_provider) = catalog_provider.schema(&schema_name) {
                schema_provider
            } else {
                Arc::new(MemorySchemaProvider::new())
            };

            let _ = catalog_provider.register_schema(&schema_name, schema_provider.clone());
            println!("catalog/database: {:?} schema: {:?}", current_catalog, schema_name);

            for (table, (schema_ref, batches)) in tables {
                println!("-- table {:?}", &table);

                let wrapped = ObservableMemTable::new(table.clone(), schema_ref, log.clone(), batches);
                schema_provider.register_table(table, Arc::new(wrapped))?;
            }
        }
    }

    for f in regclass_udfs(&ctx) {
        ctx.register_udf(f);
    }

    ctx.register_udtf("regclass_oid", Arc::new(crate::user_functions::RegClassOidFunc));

    register_scalar_regclass_oid(&ctx)?;
    register_scalar_pg_tablespace_location(&ctx)?;
    register_scalar_format_type(&ctx)?;

    let catalogs = ctx.catalog_names();
    println!("registered catalogs: {:?}", catalogs);

    println!("Current catalog: {}", default_catalog);


    // register additional databases    
    if let Some(catalog) = ctx.catalog("crm") {
        let schema_provider = Arc::new(MemorySchemaProvider::new());
        catalog.register_schema("crm", schema_provider.clone())?;
        
        let table_schema = Arc::new(Schema::new(vec![
            Field::new("id", DataType::Int32, false),
            Field::new("name", DataType::Utf8, false),
        ]));

        // Create a record batch
        let batch = RecordBatch::try_new(
            table_schema.clone(),
            vec![
                Arc::new(Int32Array::from(vec![1, 2, 3])),
                Arc::new(StringArray::from(vec!["Alice", "Bob", "Charlie"])),
            ],
        )?;        

        let table = MemTable::try_new(table_schema, vec![vec![batch]])?;

        schema_provider.register_table("users".to_string(), Arc::new(table))?;
    }
    // TODO: how to add a new db
    // TODO: how to add new columns in pg_catalog
    // ctx.sql("INSERT INTO pg_catalog.pg_class (relname, relnamespace, relkind, reltuples, reltype) VALUES ('users', 'crm', 'r', 3, 0);").await?;


    Ok((ctx, log))
}

#[cfg(test)]
mod tests {
    use super::*;
<<<<<<< HEAD
    use tempfile::NamedTempFile;
    use std::io::Write;
    use arrow::array::{Int32Array, StringArray};
    use arrow::datatypes::DataType;

    #[test]
    fn test_parse_schema_file() {
        let yaml = r#"
public:
  myschema:
    employees:
      type: table
      schema:
        id: int
        name: varchar
      rows:
        - id: 1
          name: Alice
        - id: 2
          name: Bob
"#;

        let mut file = NamedTempFile::new().unwrap();
        write!(file, "{}", yaml).unwrap();

        let parsed = parse_schema_file(file.path().to_str().unwrap());

        let myschema = parsed.get("public").unwrap().get("myschema").unwrap();
        let (schema_ref, batches) = myschema.get("employees").unwrap();

        let fields = schema_ref.fields();
        assert_eq!(fields.len(), 2);
        assert_eq!(fields[0].name(), "id");
        assert_eq!(fields[0].data_type(), &DataType::Int32);
        assert_eq!(fields[1].name(), "name");
        assert_eq!(fields[1].data_type(), &DataType::Utf8);

        assert_eq!(batches.len(), 1);
        let batch = &batches[0];
        assert_eq!(batch.num_rows(), 2);

        let id_array = batch.column(0).as_any().downcast_ref::<Int32Array>().unwrap();
        assert_eq!(id_array.value(0), 1);
        assert_eq!(id_array.value(1), 2);

        let name_array = batch.column(1).as_any().downcast_ref::<StringArray>().unwrap();
        assert_eq!(name_array.value(0), "Alice");
        assert_eq!(name_array.value(1), "Bob");
=======
    use arrow::array::{ArrayRef, Int32Array, StringArray};

    #[test]
    fn test_rename_columns_all() {
        let schema = Arc::new(Schema::new(vec![
            Field::new("a", DataType::Int32, true),
            Field::new("b", DataType::Utf8, true),
        ]));

        let batch = RecordBatch::try_new(
            schema,
            vec![
                Arc::new(Int32Array::from(vec![1, 2])) as ArrayRef,
                Arc::new(StringArray::from(vec!["x", "y"])) as ArrayRef,
            ],
        )
        .unwrap();

        let mut map = HashMap::new();
        map.insert("a".to_string(), "alpha".to_string());
        map.insert("b".to_string(), "beta".to_string());

        let renamed = rename_columns(&batch, &map);

        assert_eq!(renamed.schema().field(0).name(), "alpha");
        assert_eq!(renamed.schema().field(1).name(), "beta");

        assert!(Arc::ptr_eq(batch.column(0), renamed.column(0)));
        assert!(Arc::ptr_eq(batch.column(1), renamed.column(1)));
    }

    #[test]
    fn test_rename_columns_partial() {
        let schema = Arc::new(Schema::new(vec![
            Field::new("id", DataType::Int32, false),
            Field::new("name", DataType::Utf8, false),
        ]));

        let batch = RecordBatch::try_new(
            schema,
            vec![
                Arc::new(Int32Array::from(vec![1, 2, 3])) as ArrayRef,
                Arc::new(StringArray::from(vec!["Alice", "Bob", "Carol"])) as ArrayRef,
            ],
        )
        .unwrap();

        let mut map = HashMap::new();
        map.insert("name".to_string(), "username".to_string());

        let renamed = rename_columns(&batch, &map);

        assert_eq!(renamed.schema().field(0).name(), "id");
        assert_eq!(renamed.schema().field(1).name(), "username");

        assert!(Arc::ptr_eq(batch.column(0), renamed.column(0)));
        assert!(Arc::ptr_eq(batch.column(1), renamed.column(1)));
>>>>>>> d97960e0
    }
}
<|MERGE_RESOLUTION|>--- conflicted
+++ resolved
@@ -448,11 +448,11 @@
 #[cfg(test)]
 mod tests {
     use super::*;
-<<<<<<< HEAD
     use tempfile::NamedTempFile;
     use std::io::Write;
     use arrow::array::{Int32Array, StringArray};
     use arrow::datatypes::DataType;
+    use arrow::array::{ArrayRef};
 
     #[test]
     fn test_parse_schema_file() {
@@ -497,8 +497,7 @@
         let name_array = batch.column(1).as_any().downcast_ref::<StringArray>().unwrap();
         assert_eq!(name_array.value(0), "Alice");
         assert_eq!(name_array.value(1), "Bob");
-=======
-    use arrow::array::{ArrayRef, Int32Array, StringArray};
+    }
 
     #[test]
     fn test_rename_columns_all() {
@@ -555,6 +554,5 @@
 
         assert!(Arc::ptr_eq(batch.column(0), renamed.column(0)));
         assert!(Arc::ptr_eq(batch.column(1), renamed.column(1)));
->>>>>>> d97960e0
-    }
-}
+    }
+}
