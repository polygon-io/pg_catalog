--- conflicted
+++ resolved
@@ -184,7 +184,6 @@
         assert row[0] is None
 
 
-<<<<<<< HEAD
 def test_quote_ident_and_translate(server):
     with psycopg.connect(CONN_STR) as conn:
         cur = conn.cursor()
@@ -211,7 +210,7 @@
         cur.execute("SELECT pg_catalog.pg_get_indexdef(1)")
         row = cur.fetchone()
         assert row == (None,)
-=======
+
 def test_pg_get_expr_int64(server):
     """pg_get_expr should accept BIGINT arguments produced by ::oid casts."""
     with psycopg.connect(CONN_STR) as conn:
@@ -219,7 +218,7 @@
         cur.execute("SELECT pg_catalog.pg_get_expr('hello', 1::oid)")
         row = cur.fetchone()
         assert row == ("hello",)
->>>>>>> 9a8183fe
+
 
 
 
