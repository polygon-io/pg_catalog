# Integration tests that start the pg_catalog server and run basic queries over pgwire.
# Ensures the server behaves like PostgreSQL for fundamental cases.

import os
import time
import subprocess
import psycopg
import pytest

CONN_STR = "host=127.0.0.1 port=5444 dbname=pgtry user=dbuser password=pencil sslmode=disable"

@pytest.fixture(scope="module")
def server():
    proc = subprocess.Popen([
        "cargo", "run", "--quiet", "--",
        "pg_catalog_data/pg_schema",
        "--default-catalog", "pgtry",
        "--default-schema", "public",
        "--host", "127.0.0.1",
        "--port", "5444",
    ], text=True)

    for _ in range(12):
        try:
            with psycopg.connect(CONN_STR):
                break
        except Exception:
            time.sleep(5)
    else:
        proc.terminate()
        raise RuntimeError("server failed to start")

    yield proc
    proc.terminate()
    try:
        proc.wait(timeout=5)
    except subprocess.TimeoutExpired:
        proc.kill()

def test_query_returns_text(server):
    with psycopg.connect(CONN_STR) as conn:
        cur = conn.cursor()
        cur.execute("SELECT relname FROM pg_catalog.pg_class LIMIT 1")
        row = cur.fetchone()
        assert isinstance(row[0], str)

def test_query_returns_int(server):
    with psycopg.connect(CONN_STR) as conn:
        cur = conn.cursor()
        cur.execute("SELECT reltype FROM pg_catalog.pg_class LIMIT 1")
        row = cur.fetchone()
        assert isinstance(row[0], int)

def test_parameter_query(server):
    with psycopg.connect(CONN_STR) as conn:
        cur = conn.cursor()
        cur.execute(
            "SELECT count(*) FROM pg_catalog.pg_class WHERE relname = %s",
            ("pg_class",),
        )
        row = cur.fetchone()
        assert row[0] >= 1

def test_pg_get_one_subquery(server):
    with psycopg.connect(CONN_STR) as conn:
        cur = conn.cursor()
        cur.execute("SELECT pg_get_one((select relname FROM pg_catalog.pg_class LIMIT 1))")
        row = cur.fetchone()
        assert row[0] is not None

def test_pg_get_array_subquery(server):
    with psycopg.connect(CONN_STR) as conn:
        cur = conn.cursor()
        cur.execute("SELECT relname FROM pg_catalog.pg_class LIMIT 1")
        expected = cur.fetchone()[0]

        cur.execute("SELECT pg_get_array((SELECT relname FROM pg_catalog.pg_class LIMIT 1))")
        raw = cur.pgresult.get_value(0, 0).decode()

        if raw.startswith('"') and raw.endswith('"'):
            raw = raw[1:-1]

        assert raw.startswith("{") and raw.endswith("}")
        items = raw[1:-1].split(',') if raw != '{}' else []
        assert items == [expected]

def test_empty_result_schema(server):
    """Ensure that queries returning no rows still expose column metadata."""
    with psycopg.connect(CONN_STR) as conn:
        cur = conn.cursor()
        cur.execute("SELECT relname FROM pg_catalog.pg_class WHERE false")
        assert cur.fetchall() == []
        assert cur.description[0].name == "relname"
        # OID 25 is the TEXT type returned by our server for name columns
        assert cur.description[0].type_code == 25


def test_set_and_show_application_name(server):
    with psycopg.connect(CONN_STR) as conn:
        cur = conn.cursor()
        cur.execute("SET application_name = 'pytest'")
        cur.execute("SHOW application_name")
        row = cur.fetchone()
        assert row == ("application_name", "pytest")


def test_show_datestyle(server):
    with psycopg.connect(CONN_STR) as conn:
        cur = conn.cursor()
        cur.execute("SHOW datestyle")
        row = cur.fetchone()
        assert row == ("datestyle", "ISO, MDY")


def test_current_user(server):
    with psycopg.connect(CONN_STR) as conn:
        cur = conn.cursor()
        cur.execute("SELECT current_database(), current_schema(), current_user")
        row = cur.fetchone()
        assert row == ("pgtry", "public", "dbuser")


def test_show_transaction_isolation_level(server):
    with psycopg.connect(CONN_STR) as conn:
        cur = conn.cursor()
        cur.execute("SHOW TRANSACTION ISOLATION LEVEL")
        row = cur.fetchone()
        assert row == ("read committed",)

def test_system_columns_virtual(server):
    with psycopg.connect(CONN_STR) as conn:
        cur = conn.cursor()
        cur.execute("SELECT xmin FROM pg_catalog.pg_namespace LIMIT 1")
        row = cur.fetchone()
        assert row[0] == 1

def test_system_columns_hidden_from_star(server):
    with psycopg.connect(CONN_STR) as conn:
        cur = conn.cursor()
        cur.execute("SELECT * FROM pg_catalog.pg_namespace LIMIT 1")
        columns = [d.name for d in cur.description]
        assert "xmin" not in columns


<<<<<<< HEAD
def test_pg_tablespace_location_alias(server):
    with psycopg.connect(CONN_STR) as conn:
        cur = conn.cursor()
        cur.execute("SELECT pg_catalog.pg_tablespace_location('pg_default')")
        row = cur.fetchone()
        assert row == (None,)
=======
def test_conexclop_unnest(server):
    with psycopg.connect(CONN_STR) as conn:
        cur = conn.cursor()
        cur.execute(
            "select array(select unnest from unnest(C.conexclop)) from pg_catalog.pg_constraint C limit 1"
        )
        row = cur.fetchone()
        assert row[0] is None
>>>>>>> f2e293f9


def test_error_logging():
    proc = subprocess.Popen([
        "cargo", "run", "--quiet", "--",
        "pg_catalog_data/pg_schema",
        "--default-catalog", "pgtry",
        "--default-schema", "public",
        "--host", "127.0.0.1",
        "--port", "5445",
    ], text=True, stdout=subprocess.PIPE, stderr=subprocess.STDOUT)

    for _ in range(12):
        try:
            with psycopg.connect("host=127.0.0.1 port=5445 dbname=pgtry user=dbuser password=pencil sslmode=disable"):
                break
        except Exception:
            time.sleep(5)
    else:
        proc.terminate()
        raise RuntimeError("server failed to start")

    try:
        with psycopg.connect("host=127.0.0.1 port=5445 dbname=pgtry user=dbuser password=pencil sslmode=disable") as conn:
            cur = conn.cursor()
            with pytest.raises(Exception):
                cur.execute("SELECT * FROM missing_table")
    finally:
        proc.terminate()
        try:
            out, _ = proc.communicate(timeout=5)
        except subprocess.TimeoutExpired:
            proc.kill()
            out, _ = proc.communicate()

    assert "exec_error" in out
    assert "missing_table" in out<|MERGE_RESOLUTION|>--- conflicted
+++ resolved
@@ -142,14 +142,6 @@
         assert "xmin" not in columns
 
 
-<<<<<<< HEAD
-def test_pg_tablespace_location_alias(server):
-    with psycopg.connect(CONN_STR) as conn:
-        cur = conn.cursor()
-        cur.execute("SELECT pg_catalog.pg_tablespace_location('pg_default')")
-        row = cur.fetchone()
-        assert row == (None,)
-=======
 def test_conexclop_unnest(server):
     with psycopg.connect(CONN_STR) as conn:
         cur = conn.cursor()
@@ -158,7 +150,14 @@
         )
         row = cur.fetchone()
         assert row[0] is None
->>>>>>> f2e293f9
+
+
+def test_pg_tablespace_location_alias(server):
+    with psycopg.connect(CONN_STR) as conn:
+        cur = conn.cursor()
+        cur.execute("SELECT pg_catalog.pg_tablespace_location('pg_default')")
+        row = cur.fetchone()
+        assert row == (None,)
 
 
 def test_error_logging():
