# Integration tests that start the pg_catalog server and run basic queries over pgwire.
# Ensures the server behaves like PostgreSQL for fundamental cases.

import os
import time
import subprocess
import psycopg
import pytest

CONN_STR = "host=127.0.0.1 port=5444 dbname=pgtry user=dbuser password=pencil sslmode=disable"

@pytest.fixture(scope="module")
def server():
    proc = subprocess.Popen([
        "cargo", "run", "--quiet", "--",
        "pg_catalog_data/pg_schema",
        "--default-catalog", "pgtry",
        "--default-schema", "public",
        "--host", "127.0.0.1",
        "--port", "5444",
    ], text=True)

    for _ in range(12):
        try:
            with psycopg.connect(CONN_STR):
                break
        except Exception:
            time.sleep(5)
    else:
        proc.terminate()
        raise RuntimeError("server failed to start")

    yield proc
    proc.terminate()
    try:
        proc.wait(timeout=5)
    except subprocess.TimeoutExpired:
        proc.kill()

def test_query_returns_text(server):
    with psycopg.connect(CONN_STR) as conn:
        cur = conn.cursor()
        cur.execute("SELECT relname FROM pg_catalog.pg_class LIMIT 1")
        row = cur.fetchone()
        assert isinstance(row[0], str)

def test_query_returns_int(server):
    with psycopg.connect(CONN_STR) as conn:
        cur = conn.cursor()
        cur.execute("SELECT reltype FROM pg_catalog.pg_class LIMIT 1")
        row = cur.fetchone()
        assert isinstance(row[0], int)

def test_parameter_query(server):
    with psycopg.connect(CONN_STR) as conn:
        cur = conn.cursor()
        cur.execute(
            "SELECT count(*) FROM pg_catalog.pg_class WHERE relname = %s",
            ("pg_class",),
        )
        row = cur.fetchone()
        assert row[0] >= 1

def test_pg_get_one_subquery(server):
    with psycopg.connect(CONN_STR) as conn:
        cur = conn.cursor()
        cur.execute("SELECT pg_get_one((select relname FROM pg_catalog.pg_class LIMIT 1))")
        row = cur.fetchone()
        assert row[0] is not None

def test_pg_get_array_subquery(server):
    with psycopg.connect(CONN_STR) as conn:
        cur = conn.cursor()
        cur.execute("SELECT relname FROM pg_catalog.pg_class LIMIT 1")
        expected = cur.fetchone()[0]

        cur.execute("SELECT pg_get_array((SELECT relname FROM pg_catalog.pg_class LIMIT 1))")
        raw = cur.pgresult.get_value(0, 0).decode()

        if raw.startswith('"') and raw.endswith('"'):
            raw = raw[1:-1]

        assert raw.startswith("{") and raw.endswith("}")
        items = raw[1:-1].split(',') if raw != '{}' else []
        assert items == [expected]

def test_empty_result_schema(server):
    """Ensure that queries returning no rows still expose column metadata."""
    with psycopg.connect(CONN_STR) as conn:
        cur = conn.cursor()
        cur.execute("SELECT relname FROM pg_catalog.pg_class WHERE false")
        assert cur.fetchall() == []
        assert cur.description[0].name == "relname"
        # OID 25 is the TEXT type returned by our server for name columns
        assert cur.description[0].type_code == 25


def test_set_and_show_application_name(server):
    with psycopg.connect(CONN_STR) as conn:
        cur = conn.cursor()
        cur.execute("SET application_name = 'pytest'")
        cur.execute("SHOW application_name")
        row = cur.fetchone()
        assert row == ("application_name", "pytest")


def test_show_datestyle(server):
    with psycopg.connect(CONN_STR) as conn:
        cur = conn.cursor()
        cur.execute("SHOW datestyle")
        row = cur.fetchone()
        assert row == ("datestyle", "ISO, MDY")


<<<<<<< HEAD
def test_show_transaction_isolation_level(server):
    with psycopg.connect(CONN_STR) as conn:
        cur = conn.cursor()
        cur.execute("SHOW TRANSACTION ISOLATION LEVEL")
        row = cur.fetchone()
        assert row == ("read committed",)
=======
def test_current_user(server):
    with psycopg.connect(CONN_STR) as conn:
        cur = conn.cursor()
        cur.execute("SELECT current_database(), current_schema(), current_user")
        row = cur.fetchone()
        assert row == ("pgtry", "public", "dbuser")
>>>>>>> ebcc7d59

def test_system_columns_virtual(server):
    with psycopg.connect(CONN_STR) as conn:
        cur = conn.cursor()
        cur.execute("SELECT xmin FROM pg_catalog.pg_namespace LIMIT 1")
        row = cur.fetchone()
        assert row[0] == 1

def test_system_columns_hidden_from_star(server):
    with psycopg.connect(CONN_STR) as conn:
        cur = conn.cursor()
        cur.execute("SELECT * FROM pg_catalog.pg_namespace LIMIT 1")
        columns = [d.name for d in cur.description]
        assert "xmin" not in columns


def test_error_logging():
    proc = subprocess.Popen([
        "cargo", "run", "--quiet", "--",
        "pg_catalog_data/pg_schema",
        "--default-catalog", "pgtry",
        "--default-schema", "public",
        "--host", "127.0.0.1",
        "--port", "5445",
    ], text=True, stdout=subprocess.PIPE, stderr=subprocess.STDOUT)

    for _ in range(12):
        try:
            with psycopg.connect("host=127.0.0.1 port=5445 dbname=pgtry user=dbuser password=pencil sslmode=disable"):
                break
        except Exception:
            time.sleep(5)
    else:
        proc.terminate()
        raise RuntimeError("server failed to start")

    try:
        with psycopg.connect("host=127.0.0.1 port=5445 dbname=pgtry user=dbuser password=pencil sslmode=disable") as conn:
            cur = conn.cursor()
            with pytest.raises(Exception):
                cur.execute("SELECT * FROM missing_table")
    finally:
        proc.terminate()
        try:
            out, _ = proc.communicate(timeout=5)
        except subprocess.TimeoutExpired:
            proc.kill()
            out, _ = proc.communicate()

    assert "exec_error" in out
    assert "missing_table" in out<|MERGE_RESOLUTION|>--- conflicted
+++ resolved
@@ -112,21 +112,20 @@
         assert row == ("datestyle", "ISO, MDY")
 
 
-<<<<<<< HEAD
+def test_current_user(server):
+    with psycopg.connect(CONN_STR) as conn:
+        cur = conn.cursor()
+        cur.execute("SELECT current_database(), current_schema(), current_user")
+        row = cur.fetchone()
+        assert row == ("pgtry", "public", "dbuser")
+
+
 def test_show_transaction_isolation_level(server):
     with psycopg.connect(CONN_STR) as conn:
         cur = conn.cursor()
         cur.execute("SHOW TRANSACTION ISOLATION LEVEL")
         row = cur.fetchone()
         assert row == ("read committed",)
-=======
-def test_current_user(server):
-    with psycopg.connect(CONN_STR) as conn:
-        cur = conn.cursor()
-        cur.execute("SELECT current_database(), current_schema(), current_user")
-        row = cur.fetchone()
-        assert row == ("pgtry", "public", "dbuser")
->>>>>>> ebcc7d59
 
 def test_system_columns_virtual(server):
     with psycopg.connect(CONN_STR) as conn:
