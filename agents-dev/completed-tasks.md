--- conflicted
+++ resolved
@@ -206,7 +206,9 @@
 # Task 45:
 exec_error query: "select T.tgrelid as table_id,\n       T.oid as trigger_id,\n       T.xmin as trigger_state_number,\n       T.tgname as trigger_name,\n       T.tgfoid as function_id,\n       pg_catalog.encode(T.tgargs, 'escape') as function_args,\n       T.tgtype as bits,\n       T.tgdeferrable as is_deferrable,\n       T.tginitdeferred as is_init_deferred,\n       T.tgenabled as trigger_fire_mode,\n       T.tgattr as columns,\n       T.tgconstraint != 0 as is_constraint,\n       T.tgoldtable /* null */ as old_table_name,\n       T.tgnewtable /* null */ as new_table_name,\n       pg_catalog.pg_get_triggerdef(T.oid, true) as source_code\nfrom pg_catalog.pg_trigger T\njoin pg_catalog.pg_class TAB on TAB.oid = T.tgrelid and TAB.relnamespace = $1::oid\nwhere true\n  --  and TAB.relname in ( :[*f_names] )\n  and pg_catalog.age(T.xmin) <= coalesce(nullif(greatest(pg_catalog.age($2::varchar::xid), -1), -1), 21
 
-<<<<<<< HEAD
+
+## # Task 62: Done
+Implemented DISCARD ALL stub in the server. It returns the \"DISCARD ALL\" tag without running DataFusion.
 exec_error params: Some([Some(b'\0\0\0\0\0\0\x08\x98'), Some(b'\0\0\0\0\0\0\0\0')])
 exec_error error: Context("type_coercion", Plan("Failed to coerce arguments to satisfy a call to 'array_has' function: coercion from [Utf8, Int32] to the signature ArraySignature(Array { arguments: [Array, Element], array_coercion: Some(FixedSizedListToList) }) failed"))
 # Task 52:
@@ -214,9 +216,4 @@
 exec_error params: Some([Some(b'\0\0\0\0\0\0\x08\x98'), Some(b'\0\0\0\0\0\0\0\0')])
 exec_error error: Context("type_coercion", Plan("Failed to coerce arguments to satisfy a call to 'array_has' function: coercion from [Utf8, Int32] to the signature ArraySignature(Array { arguments: [Array, Element], array_coercion: Some(FixedSizedListToList) }) failed"))
 ## # Task 52: Done
-Implemented `rewrite_oidvector_any` to wrap ANY() predicates on oidvector columns with `oidvector_to_array`. Added unit and functional tests verifying pg_opclass joins succeed.
-=======
-
-## # Task 62: Done
-Implemented DISCARD ALL stub in the server. It returns the \"DISCARD ALL\" tag without running DataFusion.
->>>>>>> b80ff82b
+Implemented `rewrite_oidvector_any` to wrap ANY() predicates on oidvector columns with `oidvector_to_array`. Added unit and functional tests verifying pg_opclass joins succeed.